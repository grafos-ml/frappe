#! -*- encoding: utf-8 -*-

__author__ = "joaonrb"

import os
from concurrent.futures import ThreadPoolExecutor, TimeoutError
from django.conf import settings
from django.core.cache import get_cache
import functools
import atexit
import itertools
import warnings
import random
import logging
try:
    from uwsgi import lock, i_am_the_spooler, unlock, mule_msg
except ImportError:
    warnings.warn("uWSGI lock is not active", RuntimeWarning)
    lock = i_am_the_spooler = unlock = lambda *x: None
    mule_msg = None

#thread_pool = ThreadPoolExecutor(max_workers=getattr(settings, "MAX_THREADS", 2))
clone_pool = ThreadPoolExecutor(max_workers=1)
#atexit.register(thread_pool.shutdown)
atexit.register(clone_pool.shutdown)


<<<<<<< HEAD
class ExecuteInBackground(object):
    """
    Execute the function in background, so it can return immediatly.
    """
=======
#class GoToThreadQueue(object):
#    """
#    Execute in threading pool
#    """
>>>>>>> 7b60ef47

#    def __call__(self, function):
#        """
#        The call of the view.
#        """
#        @functools.wraps(function)
#        def decorated(*args, **kwargs):
#            result = thread_pool.submit(function, *args, **kwargs)
#            return result
#            #return function(*args, **kwargs)
#        return decorated


class ILogger(object):
    """
    Logger for the recommendation system actions.
    """
    CLICK = 0
    ACQUIRE = 0
    REMOVE = 0
    RECOMMEND = 0

    def __init__(self, *args, **kwargs):
        pass

    def __call__(self, function):
        raise NotImplemented


class NoLogger(ILogger):
    """
    Don't do any log
    """
    def __call__(self, function):
        @functools.wraps(function)
        def decorated(*args, **kwargs):
            return function(*args, **kwargs)
        return decorated


class Cached(object):

    def __init__(self, timeout=None, cache="default", lock_id=None):
        self.timeout = timeout
        self.cache = get_cache(cache)
        self.lock_id = lock_id
        self.lock_this = self.no_lock if lock_id is None else self.put_lock

    def __call__(self, function):
        """
        The call of the view.
        """
        @functools.wraps(function)
        def decorated(*args):
            key = "_".join(itertools.chain([function.__name__], map(lambda x: str(x), args)))
            result = self.cache.get(key)
            if result is None:
                return self.reload(key, function(*args))
            return result
        decorated.lock_this = self.lock_this
        decorated.cache = self.cache
        decorated.key = lambda *a: "_".join(itertools.chain([function.__name__], map(lambda x: str(x), a)))
        decorated.timeout = self.timeout
        return decorated

    def reload(self, key, result):
        self.lock_this(self.cache.set)(key, result, self.timeout)
        return result

    def put_lock(self, function):
        def decorated(*args, **kwargs):
            # ensure the spooler will not call it
            if i_am_the_spooler(self.lock_id):
                return
            lock(self.lock_id)
            try:
                return function(*args, **kwargs)
            finally:
                unlock(self.lock_id)
        return decorated

    def no_lock(self, function):
        def decorated(*args, **kwargs):
            return function(*args, **kwargs)
        return decorated


class ContingencyProtocol(object):
    """
    Execute in threading pool
    """
    def __init__(self):
        self.__name__ = "ContingencyProtocol"
        self.decorator = self.no_contingency if int(os.environ.get("FRAPPE_TEST", 0)) else self.with_contingency

    def with_contingency(self, function):
        """
        The call of the view.
        """

        def decorated(self, user, n=10):
            future = clone_pool.submit(function, self, user, n)
            try:
                result = future.result(getattr(settings, "RESPONSE_TIMEOUT", 150./1000.))
            except (TimeoutError, Exception):
                future.cancel()
                logging.log(logging.ERROR, "TimeOut error: Contingency Protocol delivered the recommendation")
                result = random.sample(getattr(settings, "CONTINGENCY_ITEMS", SAMPLE), n)
            return result
        return decorated

    def no_contingency(self, function):
        """
        The call of the view.
        """

        def decorated(self, user, n=10):
            return function(self, user, n)
        return decorated

    def __call__(self, function):
        """
        The call of the view.
        """
        return self.decorator(function)

SAMPLE = ["364927",
          "409126",
          "444796",
          "461045",
          "433320",
          "463886",
          "427484",
          "451558",
          "448292",
          "404161",
          "463259",
          "404517",
          "460697",
          "462122",
          "458348",
          "386137",
          "457808",
          "458731",
          "444510",
          "423716",
          "438392",
          "455256",
          "459110",
          "452888",
          "464181",
          "451792",
          "442754",
          "404159",
          "371236",
          "371377",
          "379491",
          "404807",
          "408212",
          "375680",
          "396642",
          "413346",
          "443840",
          "435200",
          "407950",
          "425224",
          "420136",
          "413558",
          "408420",
          "377829",
          "434270",
          "422606",
          "450780",
          "460939",
          "467211",
          "439916",
          "424192",
          "376961",
          "460165",
          "462823",
          "469183",
          "462581",
          "462106",
          "471349",
          "468167",
          "462667",
          "463861",
          "471937",
          "429582",
          "472581",
          "466734",
          "423452",
          "455484",
          "456176",
          "463884",
          "437194",
          "465814",
          "471309",
          "454308",
          "429748",
          "429662",
          "448332",
          "468839",
          "447408",
          "468737",
          "443078",
          "470467",
          "421962",
          "429592",
          "468322",
          "464136",
          "464130",
          "467426",
          "461514",
          "466518",
          "444220",
          "379989",
          "423062",
          "471037",
          "410220",
          "463184",
          "371030",
          "470513",
          "462702",
          "427878",
          "458466"]<|MERGE_RESOLUTION|>--- conflicted
+++ resolved
@@ -25,17 +25,10 @@
 atexit.register(clone_pool.shutdown)
 
 
-<<<<<<< HEAD
-class ExecuteInBackground(object):
-    """
-    Execute the function in background, so it can return immediatly.
-    """
-=======
 #class GoToThreadQueue(object):
 #    """
 #    Execute in threading pool
 #    """
->>>>>>> 7b60ef47
 
 #    def __call__(self, function):
 #        """
@@ -51,7 +44,7 @@
 
 class ILogger(object):
     """
-    Logger for the recommendation system actions.
+    Logger for the recommendation system
     """
     CLICK = 0
     ACQUIRE = 0
