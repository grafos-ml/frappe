# -*- coding: utf-8 -*-
"""
A decorator to register events into log. Created on Fev 11, 2014

"""

__author__ = "joaonrb"

from recommendation.simple_logging.models import LogEntry
from recommendation.decorators import ILogger
<<<<<<< HEAD
from recommendation.models import Item, User
from recommendation.decorators import ExecuteInBackground
=======
>>>>>>> 7b60ef47
import functools


class LogEvent(ILogger):
    """
    Log invents into database
    """

    CLICK = LogEntry.CLICK
    ACQUIRE = LogEntry.INSTALL
    REMOVE = LogEntry.REMOVE
    RECOMMEND = LogEntry.RECOMMEND

    def __init__(self, log_type, *args, **kwargs):
        super(LogEvent, self).__init__(*args, **kwargs)
        self.log_type = log_type
        if self.log_type == self.RECOMMEND:
            self.do_call = self.log_recommendation
        else:
            self.do_call = self.std

<<<<<<< HEAD
    @ExecuteInBackground()
=======
>>>>>>> 7b60ef47
    def bulk_load(self, user, recommendation):
        new_logs = [
            LogEntry(user=user, item_id=iid, type=self.log_type, value=i)
            for i, iid in enumerate(recommendation, start=1)
        ]
        LogEntry.objects.bulk_create(new_logs)
        LogEntry.add_logs(user, new_logs)

    def log_recommendation(self, function):
        """
        Record a recommendation to the database
        """
        @functools.wraps(function)
        def decorated(*args, **kwargs):
            user = kwargs["user"]
            result = function(*args, **kwargs)
            self.bulk_load(user, result)
            return result
        return decorated

    def std(self, function):
        @functools.wraps(function)
        def decorated(*args, **kwargs):
            user, item = args[0], args[1]
            result = function(*args, **kwargs)
            #GoToThreadQueue()(
            #    LogEntry.objects.create
            #)(user_id=uid, item=Item.get_item_by_external_id(iid], type=self.log_type)
            LogEntry.objects.create(user=user, item=item, type=self.log_type)
            return result
        return decorated

    def __call__(self, function):
        return self.do_call(function)<|MERGE_RESOLUTION|>--- conflicted
+++ resolved
@@ -8,11 +8,6 @@
 
 from recommendation.simple_logging.models import LogEntry
 from recommendation.decorators import ILogger
-<<<<<<< HEAD
-from recommendation.models import Item, User
-from recommendation.decorators import ExecuteInBackground
-=======
->>>>>>> 7b60ef47
 import functools
 
 
@@ -34,10 +29,6 @@
         else:
             self.do_call = self.std
 
-<<<<<<< HEAD
-    @ExecuteInBackground()
-=======
->>>>>>> 7b60ef47
     def bulk_load(self, user, recommendation):
         new_logs = [
             LogEntry(user=user, item_id=iid, type=self.log_type, value=i)
