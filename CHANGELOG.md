<<<<<<< HEAD
### Changing locale cache (HEAD, new_cache)
>Fri, 19 Sep 2014 15:31:48 +0200
=======
### Add changes to documentation (HEAD, master)
>Fri, 19 Sep 2014 16:27:47 +0200
>>>>>>> 74b7af84

>Author: João Nuno (joaonrb@gmail.com)

>Commiter: João Nuno (joaonrb@gmail.com)




<<<<<<< HEAD
### Change popularity to decorator cache
>Fri, 19 Sep 2014 12:38:52 +0200
=======
### Small fix in setup (tag: v2.0.4, origin/master, origin/HEAD)
>Fri, 19 Sep 2014 16:23:50 +0200
>>>>>>> 74b7af84

>Author: João Nuno (joaonrb@gmail.com)

>Commiter: João Nuno (joaonrb@gmail.com)




<<<<<<< HEAD
### Change tensorcofi to decorator cache (origin/feature_cache_decorator)
>Thu, 18 Sep 2014 17:54:47 +0200
=======
### Add test for train tensorcofi ssue #11 (origin/develop, develop)
>Fri, 19 Sep 2014 16:13:12 +0200
>>>>>>> 74b7af84

>Author: João Nuno (joaonrb@gmail.com)

>Commiter: João Nuno (joaonrb@gmail.com)




<<<<<<< HEAD
### Change users to decorator cache
>Thu, 18 Sep 2014 16:11:59 +0200
=======
### Fix train tensor cofi. issue #11
>Fri, 19 Sep 2014 15:51:45 +0200
>>>>>>> 74b7af84

>Author: João Nuno (joaonrb@gmail.com)

>Commiter: João Nuno (joaonrb@gmail.com)




<<<<<<< HEAD
### Change items to decorator cache
>Thu, 18 Sep 2014 11:57:48 +0200

>Author: João Nuno (joaonrb@gmail.com)

>Commiter: João Nuno (joaonrb@gmail.com)




### New cache decorator
>Wed, 17 Sep 2014 15:15:19 +0200

>Author: João Nuno (joaonrb@gmail.com)

>Commiter: João Nuno (joaonrb@gmail.com)




### Removed non sense user in controller interface for issue #2 (origin/develop, develop)
=======
### Import prod requirements in dev requirements.
>Thu, 18 Sep 2014 11:09:24 -0400

>Author: Jason Thomas (jason@lithiumfox.com)

>Commiter: Jason Thomas (jason@lithiumfox.com)




### Add pandas and futures to requirements.
>Thu, 18 Sep 2014 10:47:33 -0400

>Author: Jason Thomas (jason@lithiumfox.com)

>Commiter: Jason Thomas (jason@lithiumfox.com)




### Removed non sense user in controller interface for issue #2
>>>>>>> 74b7af84
>Wed, 17 Sep 2014 12:03:49 +0200

>Author: João Nuno (joaonrb@gmail.com)

>Commiter: João Nuno (joaonrb@gmail.com)




### Added explanation for indexes decrementing or incrementing for issue #3
>Wed, 17 Sep 2014 11:59:55 +0200

>Author: João Nuno (joaonrb@gmail.com)

>Commiter: João Nuno (joaonrb@gmail.com)




### Documented code for issue  #4
>Wed, 17 Sep 2014 11:43:29 +0200

>Author: João Nuno (joaonrb@gmail.com)

>Commiter: João Nuno (joaonrb@gmail.com)




### Change documentation for issue #5
>Wed, 17 Sep 2014 11:33:27 +0200

>Author: João Nuno (joaonrb@gmail.com)

>Commiter: João Nuno (joaonrb@gmail.com)




### one cache only
>Wed, 17 Sep 2014 10:46:41 +0200

>Author: João Nuno (joaonrb@gmail.com)

>Commiter: João Nuno (joaonrb@gmail.com)




### Fix for issue #6
>Tue, 16 Sep 2014 17:57:20 +0200

>Author: João Nuno (joaonrb@gmail.com)

>Commiter: João Nuno (joaonrb@gmail.com)




### Fix tests for alternative model in core
>Tue, 16 Sep 2014 17:36:42 +0200

>Author: João Nuno (joaonrb@gmail.com)

>Commiter: João Nuno (joaonrb@gmail.com)




### Locks on cache write
>Tue, 16 Sep 2014 17:19:20 +0200

>Author: João Nuno (joaonrb@gmail.com)

>Commiter: João Nuno (joaonrb@gmail.com)




### All cache local
>Tue, 16 Sep 2014 12:05:23 +0200

>Author: João Nuno (joaonrb@gmail.com)

>Commiter: João Nuno (joaonrb@gmail.com)




### [FEATURE] LocalCache Testing API
>Tue, 16 Sep 2014 11:58:07 +0200

>Author: João Nuno (joaonrb@gmail.com)

>Commiter: João Nuno (joaonrb@gmail.com)




### User array is deleted on add item and drop item to fresh recommendations
>Tue, 16 Sep 2014 11:13:40 +0200

>Author: João Nuno (joaonrb@gmail.com)

>Commiter: João Nuno (joaonrb@gmail.com)




### Change user matrix to array per user in cache
>Mon, 15 Sep 2014 20:48:20 +0200

>Author: João Nuno (joaonrb@gmail.com)

>Commiter: João Nuno (joaonrb@gmail.com)




### Change user matrix to array per user in cache
>Mon, 15 Sep 2014 20:47:49 +0200

>Author: João Nuno (joaonrb@gmail.com)

>Commiter: João Nuno (joaonrb@gmail.com)




### Add changelog to doc (tag: v2.0.2)
>Mon, 15 Sep 2014 17:32:09 +0200

>Author: João Nuno (joaonrb@gmail.com)

>Commiter: João Nuno (joaonrb@gmail.com)




### [FIX] Fix Server benchmark for getting status response other than 200
>Mon, 15 Sep 2014 17:25:31 +0200

>Author: João Nuno (joaonrb@gmail.com)

>Commiter: João Nuno (joaonrb@gmail.com)




### [FIX] Fix get not mapped recommendation
>Mon, 15 Sep 2014 17:15:36 +0200

>Author: João Nuno (joaonrb@gmail.com)

>Commiter: João Nuno (joaonrb@gmail.com)




### Fix README
>Fri, 12 Sep 2014 18:26:56 +0200

>Author: João Nuno (joaonrb@gmail.com)

>Commiter: João Nuno (joaonrb@gmail.com)




### Fix README
>Fri, 12 Sep 2014 18:26:00 +0200

>Author: João Nuno (joaonrb@gmail.com)

>Commiter: João Nuno (joaonrb@gmail.com)




### Fix README
>Fri, 12 Sep 2014 18:25:06 +0200

>Author: João Nuno (joaonrb@gmail.com)

>Commiter: João Nuno (joaonrb@gmail.com)




### Another change on sertup.
>Fri, 12 Sep 2014 18:23:43 +0200

>Author: João Nuno (joaonrb@gmail.com)

>Commiter: João Nuno (joaonrb@gmail.com)




### Onother fix on setup
>Fri, 12 Sep 2014 18:21:33 +0200

>Author: João Nuno (joaonrb@gmail.com)

>Commiter: João Nuno (joaonrb@gmail.com)




### Fix setup to pypi (tag: v2.0.1)
>Fri, 12 Sep 2014 18:16:47 +0200

>Author: João Nuno (joaonrb@gmail.com)

>Commiter: João Nuno (joaonrb@gmail.com)




### Ready for release 2.0
>Fri, 12 Sep 2014 17:31:30 +0200

>Author: João Nuno (joaonrb@gmail.com)

>Commiter: João Nuno (joaonrb@gmail.com)




### new token on travis
>Fri, 12 Sep 2014 16:44:19 +0200

>Author: João Nuno (joaonrb@gmail.com)

>Commiter: João Nuno (joaonrb@gmail.com)




### New Try on documentation
>Fri, 12 Sep 2014 13:43:46 +0200

>Author: João Nuno (joaonrb@gmail.com)

>Commiter: João Nuno (joaonrb@gmail.com)




### travis.yml ../docs to ../doc
>Fri, 12 Sep 2014 13:00:35 +0200

>Author: João Nuno (joaonrb@gmail.com)

>Commiter: João Nuno (joaonrb@gmail.com)




### Fix make documentation on travis
>Fri, 12 Sep 2014 12:13:30 +0200

>Author: João Nuno (joaonrb@gmail.com)

>Commiter: João Nuno (joaonrb@gmail.com)




### Make documentation
>Fri, 12 Sep 2014 12:09:26 +0200

>Author: João Nuno (joaonrb@gmail.com)

>Commiter: João Nuno (joaonrb@gmail.com)




### [FIX] Simple logger tests
>Thu, 11 Sep 2014 11:48:28 +0200

>Author: João Nuno (joaonrb@gmail.com)

>Commiter: João Nuno (joaonrb@gmail.com)




### [FEATURE] Script dump data for file
>Wed, 10 Sep 2014 17:40:41 +0200

>Author: João Nuno (joaonrb@gmail.com)

>Commiter: João Nuno (joaonrb@gmail.com)




### [FEATURE] Script for server benchmark
>Wed, 10 Sep 2014 17:27:46 +0200

>Author: João Nuno (joaonrb@gmail.com)

>Commiter: João Nuno (joaonrb@gmail.com)




### tutorial improved a bit
>Wed, 10 Sep 2014 13:02:57 +0200

>Author: mumas (linas.baltrunas@gmail.com)

>Commiter: mumas (linas.baltrunas@gmail.com)




### Make documentations
>Wed, 10 Sep 2014 12:43:21 +0200

>Author: João Nuno (joaonrb@gmail.com)

>Commiter: João Nuno (joaonrb@gmail.com)

Use:
 $ PYTHONPATH=../src make html



### Script make request
>Tue, 9 Sep 2014 16:28:24 +0200

>Author: João Nuno (joaonrb@gmail.com)

>Commiter: João Nuno (joaonrb@gmail.com)




### Change settings in log to improve. Improve Thread fill log cache
>Mon, 8 Sep 2014 16:03:01 +0200

>Author: João Nuno (joaonrb@gmail.com)

>Commiter: João Nuno (joaonrb@gmail.com)




### [CHANGE] Change reranker < to <= improved diversity greatly. TODO Analyze change
>Sat, 6 Sep 2014 22:44:41 +0200

>Author: joaonrb (joaonrb@gmail.com)

>Commiter: joaonrb (joaonrb@gmail.com)




### [FIX] Force use of django1.6
>Fri, 5 Sep 2014 10:10:08 +0200

>Author: joaonrb (joaonrb@gmail.com)

>Commiter: joaonrb (joaonrb@gmail.com)




### [FIX] Fix Language filter but, after 5000 strait requests break the cache
>Fri, 5 Sep 2014 00:21:00 +0200

>Author: joaonrb (joaonrb@gmail.com)

>Commiter: joaonrb (joaonrb@gmail.com)




### [FIX] Fix travis
>Wed, 3 Sep 2014 23:39:30 +0200

>Author: joaonrb (joaonrb@gmail.com)

>Commiter: joaonrb (joaonrb@gmail.com)




### [FIX] Fix travis
>Wed, 3 Sep 2014 22:56:17 +0200

>Author: joaonrb (joaonrb@gmail.com)

>Commiter: joaonrb (joaonrb@gmail.com)




### [FIX] Fill script will now detect if diversity and language are installed
>Wed, 3 Sep 2014 21:49:20 +0200

>Author: joaonrb (joaonrb@gmail.com)

>Commiter: joaonrb (joaonrb@gmail.com)




### [FEATURE] Unitest suit for diversity reranker. Coverage 60%
>Wed, 3 Sep 2014 21:23:33 +0200

>Author: joaonrb (joaonrb@gmail.com)

>Commiter: joaonrb (joaonrb@gmail.com)




### [FEATURE] Diversity simple reranker
>Wed, 3 Sep 2014 15:23:44 +0200

>Author: joaonrb (joaonrb@gmail.com)

>Commiter: joaonrb (joaonrb@gmail.com)




### [FEATURE] Diversity models
>Wed, 3 Sep 2014 14:10:44 +0200

>Author: joaonrb (joaonrb@gmail.com)

>Commiter: joaonrb (joaonrb@gmail.com)




### [FIX] recommendation matrix (matrix_id > model_id) [DOC] Filter tutorial
>Tue, 2 Sep 2014 23:33:52 +0200

>Author: joaonrb (joaonrb@gmail.com)

>Commiter: joaonrb (joaonrb@gmail.com)




### [FIX] Fix manage
>Tue, 2 Sep 2014 22:32:19 +0200

>Author: joaonrb (joaonrb@gmail.com)

>Commiter: joaonrb (joaonrb@gmail.com)




### [TRY] On travis
>Tue, 2 Sep 2014 22:06:13 +0200

>Author: joaonrb (joaonrb@gmail.com)

>Commiter: joaonrb (joaonrb@gmail.com)




### [TRY] On travis
>Tue, 2 Sep 2014 21:25:34 +0200

>Author: joaonrb (joaonrb@gmail.com)

>Commiter: joaonrb (joaonrb@gmail.com)




### [FIX] Recover manager file
>Tue, 2 Sep 2014 20:56:59 +0200

>Author: joaonrb (joaonrb@gmail.com)

>Commiter: joaonrb (joaonrb@gmail.com)




### [FIX] Travis file
>Tue, 2 Sep 2014 20:17:02 +0200

>Author: joaonrb (joaonrb@gmail.com)

>Commiter: joaonrb (joaonrb@gmail.com)




### [DOC] Import of hold documentation
>Tue, 2 Sep 2014 17:25:36 +0200

>Author: joaonrb (joaonrb@gmail.com)

>Commiter: joaonrb (joaonrb@gmail.com)




### [FIX] Fix production settings and features
>Tue, 2 Sep 2014 12:41:53 +0200

>Author: joaonrb (joaonrb@gmail.com)

>Commiter: joaonrb (joaonrb@gmail.com)




### Start documentation recover
>Mon, 1 Sep 2014 17:55:56 +0200

>Author: joaonrb (joaonrb@gmail.com)

>Commiter: joaonrb (joaonrb@gmail.com)




### [FEATURE] Unitest for filters simple loggers
>Mon, 1 Sep 2014 17:23:42 +0200

>Author: joaonrb (joaonrb@gmail.com)

>Commiter: joaonrb (joaonrb@gmail.com)




### [FEATURE] Filter finished (use filter instead of a reranker for performance.
>Mon, 1 Sep 2014 16:33:33 +0200

>Author: joaonrb (joaonrb@gmail.com)

>Commiter: joaonrb (joaonrb@gmail.com)




### [FEATURE] Test simple log cache
>Mon, 1 Sep 2014 15:34:02 +0200

>Author: joaonrb (joaonrb@gmail.com)

>Commiter: joaonrb (joaonrb@gmail.com)




### [FEATURE] Added cache to simple log
>Mon, 1 Sep 2014 11:42:47 +0200

>Author: joaonrb (joaonrb@gmail.com)

>Commiter: joaonrb (joaonrb@gmail.com)




### [FEATURE] Unitest for logging decorator and models. Filter to go
>Fri, 29 Aug 2014 17:14:07 +0200

>Author: joaonrb (joaonrb@gmail.com)

>Commiter: joaonrb (joaonrb@gmail.com)




### [FEATURE] Unitest for logg decorator on recommendation
>Fri, 29 Aug 2014 16:55:52 +0200

>Author: joaonrb (joaonrb@gmail.com)

>Commiter: joaonrb (joaonrb@gmail.com)




### [FIX] Fix the threading thing
>Fri, 29 Aug 2014 16:37:54 +0200

>Author: joaonrb (joaonrb@gmail.com)

>Commiter: joaonrb (joaonrb@gmail.com)




### [FAULTY] Faulty test
>Fri, 29 Aug 2014 15:31:59 +0200

>Author: joaonrb (joaonrb@gmail.com)

>Commiter: joaonrb (joaonrb@gmail.com)




### [FEATURE] Simple logger models and decorators [FIX] Test delete large queries
>Fri, 29 Aug 2014 12:29:53 +0200

>Author: joaonrb (joaonrb@gmail.com)

>Commiter: joaonrb (joaonrb@gmail.com)




### [FIX] Delete on tests for sqlite
>Fri, 29 Aug 2014 11:47:10 +0200

>Author: joaonrb (joaonrb@gmail.com)

>Commiter: joaonrb (joaonrb@gmail.com)




### Try new travis database config
>Fri, 29 Aug 2014 10:52:57 +0200

>Author: joaonrb (joaonrb@gmail.com)

>Commiter: joaonrb (joaonrb@gmail.com)




### [FIX] Fix language cache
>Thu, 28 Aug 2014 17:46:09 +0200

>Author: joaonrb (joaonrb@gmail.com)

>Commiter: joaonrb (joaonrb@gmail.com)




### [FEATURE] Finished unitest for language filter. Still a bug in cache.
>Thu, 28 Aug 2014 16:02:26 +0200

>Author: joaonrb (joaonrb@gmail.com)

>Commiter: joaonrb (joaonrb@gmail.com)




### [CHANGE] Change in user models
>Thu, 28 Aug 2014 14:07:31 +0200

>Author: joaonrb (joaonrb@gmail.com)

>Commiter: joaonrb (joaonrb@gmail.com)




### [FEATURE] Locale filter
>Thu, 28 Aug 2014 12:17:33 +0200

>Author: joaonrb (joaonrb@gmail.com)

>Commiter: joaonrb (joaonrb@gmail.com)




### [FEATURE] Iterable cache manager.
>Thu, 28 Aug 2014 11:59:43 +0200

>Author: joaonrb (joaonrb@gmail.com)

>Commiter: joaonrb (joaonrb@gmail.com)




### Models for language done.
>Thu, 28 Aug 2014 11:49:13 +0200

>Author: joaonrb (joaonrb@gmail.com)

>Commiter: joaonrb (joaonrb@gmail.com)




### [FEATURE] Delete to cache manager
>Thu, 28 Aug 2014 11:24:38 +0200

>Author: joaonrb (joaonrb@gmail.com)

>Commiter: joaonrb (joaonrb@gmail.com)




### [FIX] Fix owned items test
>Thu, 28 Aug 2014 11:00:59 +0200

>Author: joaonrb (joaonrb@gmail.com)

>Commiter: joaonrb (joaonrb@gmail.com)




### [FEATURE] Unitest for filter owned
>Wed, 27 Aug 2014 12:26:13 +0200

>Author: joaonrb (joaonrb@gmail.com)

>Commiter: joaonrb (joaonrb@gmail.com)




### [FEATURE] Filter for owned items [FIX] Fix tests
>Wed, 27 Aug 2014 11:58:45 +0200

>Author: joaonrb (joaonrb@gmail.com)

>Commiter: joaonrb (joaonrb@gmail.com)




### [FIX] Fixed api views
>Wed, 27 Aug 2014 10:48:45 +0200

>Author: joaonrb (joaonrb@gmail.com)

>Commiter: joaonrb (joaonrb@gmail.com)




### [FEATURE] Test suite for api
>Tue, 26 Aug 2014 22:53:21 +0200

>Author: joaonrb (joaonrb@gmail.com)

>Commiter: joaonrb (joaonrb@gmail.com)




### [FIX] Fix and finished test for testfm with frappe
>Tue, 26 Aug 2014 17:27:20 +0200

>Author: joaonrb (joaonrb@gmail.com)

>Commiter: joaonrb (joaonrb@gmail.com)




### [FIX] Activate memcached in travis file
>Tue, 26 Aug 2014 10:47:44 +0200

>Author: joaonrb (joaonrb@gmail.com)

>Commiter: joaonrb (joaonrb@gmail.com)




### [FIX] Missing a d in travis file
>Mon, 25 Aug 2014 17:29:56 +0200

>Author: joaonrb (joaonrb@gmail.com)

>Commiter: joaonrb (joaonrb@gmail.com)




### [FEATURE] First test on recommendation api
>Mon, 25 Aug 2014 17:24:52 +0200

>Author: joaonrb (joaonrb@gmail.com)

>Commiter: joaonrb (joaonrb@gmail.com)




### [FIX] Fix decorator in recommendation view in api
>Mon, 25 Aug 2014 17:15:49 +0200

>Author: joaonrb (joaonrb@gmail.com)

>Commiter: joaonrb (joaonrb@gmail.com)




### [FIX] Models
>Mon, 25 Aug 2014 17:01:48 +0200

>Author: joaonrb (joaonrb@gmail.com)

>Commiter: joaonrb (joaonrb@gmail.com)




### [FIX] Fix cache stuff on core
>Mon, 25 Aug 2014 15:10:31 +0200

>Author: joaonrb (joaonrb@gmail.com)

>Commiter: joaonrb (joaonrb@gmail.com)




### [MINOR] Add data
>Mon, 25 Aug 2014 13:48:08 +0200

>Author: joaonrb (joaonrb@gmail.com)

>Commiter: joaonrb (joaonrb@gmail.com)




### [FEATURE] Recommendation api
>Mon, 25 Aug 2014 12:03:01 +0200

>Author: joaonrb (joaonrb@gmail.com)

>Commiter: joaonrb (joaonrb@gmail.com)




### [FEATURE] Set Travis file
>Mon, 25 Aug 2014 11:12:44 +0200

>Author: joaonrb (joaonrb@gmail.com)

>Commiter: joaonrb (joaonrb@gmail.com)




### [FEATURE] Test suite on tensorCoFi controller
>Fri, 22 Aug 2014 16:04:58 +0200

>Author: joaonrb (joaonrb@gmail.com)

>Commiter: joaonrb (joaonrb@gmail.com)




### [FEATURE] Tests and fix on popularity
>Fri, 22 Aug 2014 15:42:21 +0200

>Author: joaonrb (joaonrb@gmail.com)

>Commiter: joaonrb (joaonrb@gmail.com)




### [FEATURE] Core module done
>Thu, 21 Aug 2014 18:40:02 +0200

>Author: joaonrb (joaonrb@gmail.com)

>Commiter: joaonrb (joaonrb@gmail.com)




### [FEATURE] Rearange decorators
>Thu, 21 Aug 2014 17:03:17 +0200

>Author: joaonrb (joaonrb@gmail.com)

>Commiter: joaonrb (joaonrb@gmail.com)




### [FEATURE] Finish tensorcofi test suite
>Thu, 21 Aug 2014 16:23:57 +0200

>Author: joaonrb (joaonrb@gmail.com)

>Commiter: joaonrb (joaonrb@gmail.com)




### [FEATURE] Finish user test suit and fix some bugs
>Thu, 21 Aug 2014 11:16:08 +0200

>Author: joaonrb (joaonrb@gmail.com)

>Commiter: joaonrb (joaonrb@gmail.com)




### [FEATURE] Suit for items ready. Suit for user models half done.
>Wed, 20 Aug 2014 17:34:54 +0200

>Author: joaonrb (joaonrb@gmail.com)

>Commiter: joaonrb (joaonrb@gmail.com)




### [FEATURE] Test suit for the cache manager
>Wed, 20 Aug 2014 13:02:55 +0200

>Author: joaonrb (joaonrb@gmail.com)

>Commiter: joaonrb (joaonrb@gmail.com)




### [FEATURE] First test on models(array field)
>Tue, 19 Aug 2014 17:54:28 +0200

>Author: joaonrb (joaonrb@gmail.com)

>Commiter: joaonrb (joaonrb@gmail.com)




### [FEATURE] Popularity model in version 2.0
>Tue, 19 Aug 2014 11:36:08 +0200

>Author: joaonrb (joaonrb@gmail.com)

>Commiter: joaonrb (joaonrb@gmail.com)




### [FEATURE] TensorCoFi  from db
>Mon, 18 Aug 2014 17:29:05 +0200

>Author: joaonrb (joaonrb@gmail.com)

>Commiter: joaonrb (joaonrb@gmail.com)




### [FEATURE] Finish item, user and inventory models
>Mon, 18 Aug 2014 16:12:48 +0200

>Author: joaonrb (joaonrb@gmail.com)

>Commiter: joaonrb (joaonrb@gmail.com)




### Reorganizing project structure. Start recommendation models. New cache paradigm.
>Mon, 18 Aug 2014 14:49:09 +0200

>Author: joaonrb (joaonrb@gmail.com)

>Commiter: joaonrb (joaonrb@gmail.com)




### Initial commit
>Mon, 18 Aug 2014 11:14:20 +0200

>Author: Linas (linas.baltrunas@gmail.com)

>Commiter: Linas (linas.baltrunas@gmail.com)




### [DOC] Update project download reference
>Thu, 14 Aug 2014 12:44:32 +0200

>Author: joaonrb (joaonrb@gmail.com)

>Commiter: joaonrb (joaonrb@gmail.com)




### [DOC] Documentation for the deployment method
>Thu, 14 Aug 2014 12:37:22 +0200

>Author: joaonrb (joaonrb@gmail.com)

>Commiter: joaonrb (joaonrb@gmail.com)




### [FEATURE] Setup created [CHANGE] Scripts incorporated as manage command [FEATURE] Added manager for firefox example
>Wed, 13 Aug 2014 17:20:17 +0200

>Author: joaonrb (joaonrb@gmail.com)

>Commiter: joaonrb (joaonrb@gmail.com)




### [FIX] The owned item cache when save item connection to user
>Wed, 13 Aug 2014 12:12:12 +0200

>Author: joaonrb (joaonrb@gmail.com)

>Commiter: joaonrb (joaonrb@gmail.com)




### Documentation on how to run the dummy example
>Mon, 11 Aug 2014 19:02:01 +0200

>Author: mumas (linas.baltrunas@gmail.com)

>Commiter: mumas (linas.baltrunas@gmail.com)




### Change the recommendation settings to the default and update the changes in the documentation.
>Mon, 11 Aug 2014 17:41:47 +0200

>Author: joaonrb (joaonrb@gmail.com)

>Commiter: joaonrb (joaonrb@gmail.com)




### README.md edited online with Bitbucket
>Mon, 11 Aug 2014 15:14:51 +0000

>Author: mumas (linas.baltrunas@gmail.com)

>Commiter: mumas (linas.baltrunas@gmail.com)




### List ab tests in dashboard
>Fri, 25 Jul 2014 16:59:13 +0200

>Author: joaonrb (joaonrb@gmail.com)

>Commiter: joaonrb (joaonrb@gmail.com)




### [FEATURE] Graph on dashboard for result frequencies.
>Fri, 25 Jul 2014 13:47:33 +0200

>Author: joaonrb (joaonrb@gmail.com)

>Commiter: joaonrb (joaonrb@gmail.com)




### [FEATURE] Graph on dashboard for result frequencies.
>Thu, 24 Jul 2014 13:20:43 +0200

>Author: joaonrb (joaonrb@gmail.com)

>Commiter: joaonrb (joaonrb@gmail.com)




### Events are being written in log when retrieved from recommendation
>Wed, 23 Jul 2014 15:39:22 +0200

>Author: joaonrb (joaonrb@gmail.com)

>Commiter: joaonrb (joaonrb@gmail.com)




### Front ends templates for AB test dashboard
>Wed, 23 Jul 2014 10:46:43 +0200

>Author: joaonrb (joaonrb@gmail.com)

>Commiter: joaonrb (joaonrb@gmail.com)




### Finish ab decorators and recommender
>Tue, 22 Jul 2014 14:16:06 +0200

>Author: joaonrb (joaonrb@gmail.com)

>Commiter: joaonrb (joaonrb@gmail.com)




### [FIX] Simple reranker pushed owned items to top.
>Tue, 22 Jul 2014 11:37:51 +0200

>Author: joaonrb (joaonrb@gmail.com)

>Commiter: joaonrb (joaonrb@gmail.com)




### [FEATURE] Decoractor to log other events
>Mon, 21 Jul 2014 16:50:10 +0200

>Author: joaonrb (joaonrb@gmail.com)

>Commiter: joaonrb (joaonrb@gmail.com)




### [FEATURE] Decorator and controller for abb testing
>Mon, 21 Jul 2014 12:28:36 +0200

>Author: joaonrb (joaonrb@gmail.com)

>Commiter: joaonrb (joaonrb@gmail.com)




### [FEATURE] model to ab testing. Note that using ab testing will make the logging slower
>Fri, 18 Jul 2014 15:05:30 +0200

>Author: joaonrb (joaonrb@gmail.com)

>Commiter: joaonrb (joaonrb@gmail.com)




### Clean code
>Fri, 18 Jul 2014 10:52:04 +0200

>Author: joaonrb (joaonrb@gmail.com)

>Commiter: joaonrb (joaonrb@gmail.com)




### [TEST] Test get score against recommendation
>Thu, 17 Jul 2014 17:05:54 +0200

>Author: joaonrb (joaonrb@gmail.com)

>Commiter: joaonrb (joaonrb@gmail.com)




### [FIX]  Fix Testfm measure by api call
>Thu, 17 Jul 2014 14:56:51 +0200

>Author: joaonrb (joaonrb@gmail.com)

>Commiter: joaonrb (joaonrb@gmail.com)




### [FIX]  Fix dynamic cache fill
>Thu, 17 Jul 2014 11:45:07 +0200

>Author: joaonrb (joaonrb@gmail.com)

>Commiter: joaonrb (joaonrb@gmail.com)




### [FEATURE]  Cange popularity to testfm
>Thu, 17 Jul 2014 11:34:45 +0200

>Author: joaonrb (joaonrb@gmail.com)

>Commiter: joaonrb (joaonrb@gmail.com)




### [FEATURE]  - Simple diversifier cached  - Link to get rando user(test purposes)
>Tue, 15 Jul 2014 16:15:44 +0200

>Author: joaonrb (joaonrb@gmail.com)

>Commiter: joaonrb (joaonrb@gmail.com)




### [???] Optimization with cache for binomial diversity. Still to heavy. Maybe some Gauss approximation is in order.
>Tue, 15 Jul 2014 11:35:01 +0200

>Author: joaonrb (joaonrb@gmail.com)

>Commiter: joaonrb (joaonrb@gmail.com)




### [FEATURE] Big change in recommendation system. Recommendation is given directly from test.fm model
>Fri, 11 Jul 2014 16:31:07 +0200

>Author: joaonrb (joaonrb@gmail.com)

>Commiter: joaonrb (joaonrb@gmail.com)




### [FEATURE] All users to cache
>Tue, 8 Jul 2014 16:43:03 +0200

>Author: joaonrb (joaonrb@gmail.com)

>Commiter: joaonrb (joaonrb@gmail.com)




### [FEATURE] Small (yet not reliable) api to test TensorCoFi and Popularity using testfm
>Mon, 7 Jul 2014 16:50:58 +0200

>Author: joaonrb (joaonrb@gmail.com)

>Commiter: joaonrb (joaonrb@gmail.com)




### [FEATURE] TestFM model building plugin
>Mon, 7 Jul 2014 11:10:53 +0200

>Author: joaonrb (joaonrb@gmail.com)

>Commiter: joaonrb (joaonrb@gmail.com)




### [DOC] Documentation for example
>Fri, 4 Jul 2014 12:00:23 +0200

>Author: joaonrb (joaonrb@gmail.com)

>Commiter: joaonrb (joaonrb@gmail.com)

Also returned the settings to example state.



### [IMPROVEMENT] Performance.  - Cache info for the 2 filters
>Thu, 3 Jul 2014 15:52:51 +0200

>Author: joaonrb (joaonrb@gmail.com)

>Commiter: joaonrb (joaonrb@gmail.com)




### [IMPROVEMENT] Performance.  - lose middlewares  - lose auth  - lose admins
>Thu, 3 Jul 2014 12:25:07 +0200

>Author: joaonrb (joaonrb@gmail.com)

>Commiter: joaonrb (joaonrb@gmail.com)




### copyright for the moment
>Wed, 2 Jul 2014 16:36:32 +0200

>Author: mumas (linas.baltrunas@gmail.com)

>Commiter: mumas (linas.baltrunas@gmail.com)




### readme points to docs
>Wed, 2 Jul 2014 12:49:19 +0200

>Author: mumas (linas.baltrunas@gmail.com)

>Commiter: mumas (linas.baltrunas@gmail.com)




### [CHANGE] All database writings with decorator
>Tue, 1 Jul 2014 13:19:06 +0200

>Author: joaonrb (joaonrb@gmail.com)

>Commiter: joaonrb (joaonrb@gmail.com)




### [FIX] Thread decorator
>Tue, 1 Jul 2014 13:06:31 +0200

>Author: joaonrb (joaonrb@gmail.com)

>Commiter: joaonrb (joaonrb@gmail.com)




### [FEATURE] Thread decorator
>Tue, 1 Jul 2014 13:00:07 +0200

>Author: joaonrb (joaonrb@gmail.com)

>Commiter: joaonrb (joaonrb@gmail.com)




### [FEATURE] Models loaded to cache on server startup
>Fri, 27 Jun 2014 17:10:52 +0200

>Author: joaonrb (joaonrb@gmail.com)

>Commiter: joaonrb (joaonrb@gmail.com)




### added how it works
>Fri, 27 Jun 2014 15:31:08 +0200

>Author: linas (linas@linass-mbp.research)

>Commiter: linas (linas@linass-mbp.research)




### small fix
>Fri, 27 Jun 2014 12:44:29 +0200

>Author: linas (linas@linass-mbp.research)

>Commiter: linas (linas@linass-mbp.research)




### Fixed a bit docs
>Fri, 27 Jun 2014 12:37:51 +0200

>Author: linas (linas@linass-mbp.research)

>Commiter: linas (linas@linass-mbp.research)




### [DOC] Add to doc
>Fri, 27 Jun 2014 11:39:04 +0200

>Author: joaonrb (joaonrb@gmail.com)

>Commiter: joaonrb (joaonrb@gmail.com)




### [FIX] Fix fill script(language)
>Fri, 27 Jun 2014 11:12:43 +0200

>Author: joaonrb (joaonrb@gmail.com)

>Commiter: joaonrb (joaonrb@gmail.com)




### Update Documentation
>Thu, 26 Jun 2014 12:58:23 +0200

>Author: joaonrb (joaonrb@gmail.com)

>Commiter: joaonrb (joaonrb@gmail.com)




### Change in java Tensor Cofi for python by file
>Tue, 29 Apr 2014 12:19:07 +0200

>Author: joaonrb (joaonrb@gmail.com)

>Commiter: joaonrb (joaonrb@gmail.com)




### [FIX] One query in language Re-Ranker
>Mon, 14 Apr 2014 15:01:02 +0200

>Author: joaonrb (joaonrb@gmail.com)

>Commiter: joaonrb (joaonrb@gmail.com)




### [FEATURE] DynamicDiversityReRanker. A re-ranker that uses the binomial diversity if the size is not that big and the simple otherwise
>Mon, 14 Apr 2014 10:22:56 +0200

>Author: joaonrb (joaonrb@gmail.com)

>Commiter: joaonrb (joaonrb@gmail.com)




### Coverage at 70%
>Wed, 9 Apr 2014 13:30:06 +0200

>Author: joaonrb (joaonrb@gmail.com)

>Commiter: joaonrb (joaonrb@gmail.com)




### [Fix] fix all tests. Tests are now independent like unity should be.
>Wed, 9 Apr 2014 12:37:04 +0200

>Author: joaonrb (joaonrb@gmail.com)

>Commiter: joaonrb (joaonrb@gmail.com)




### Tests for filter owned items
>Tue, 8 Apr 2014 11:30:26 +0200

>Author: joaonrb (joaonrb@gmail.com)

>Commiter: joaonrb (joaonrb@gmail.com)




### Rearrange the diversity package
>Mon, 7 Apr 2014 12:39:36 +0200

>Author: joaonrb (joaonrb@gmail.com)

>Commiter: joaonrb (joaonrb@gmail.com)




### minor
>Fri, 4 Apr 2014 11:35:48 +0200

>Author: joaonrb (joaonrb@gmail.com)

>Commiter: joaonrb (joaonrb@gmail.com)




### improved testings on diversity
>Fri, 4 Apr 2014 11:30:35 +0200

>Author: joaonrb (joaonrb@gmail.com)

>Commiter: joaonrb (joaonrb@gmail.com)




### auto created users will know english
>Thu, 3 Apr 2014 15:38:36 +0200

>Author: joaonrb (joaonrb@gmail.com)

>Commiter: joaonrb (joaonrb@gmail.com)




### Fix tests in diversity
>Thu, 3 Apr 2014 15:17:51 +0200

>Author: joaonrb (joaonrb@gmail.com)

>Commiter: joaonrb (joaonrb@gmail.com)




### change settings
>Thu, 3 Apr 2014 14:50:32 +0200

>Author: joaonrb (joaonrb@gmail.com)

>Commiter: joaonrb (joaonrb@gmail.com)




### Fixed Diversity in reranker0 file
>Thu, 3 Apr 2014 14:49:54 +0200

>Author: joaonrb (joaonrb@gmail.com)

>Commiter: joaonrb (joaonrb@gmail.com)




### Fix on diversifier for few item user
>Wed, 2 Apr 2014 18:03:19 +0200

>Author: joaonrb (joaonrb@gmail.com)

>Commiter: joaonrb (joaonrb@gmail.com)




### Dropped the print
>Wed, 2 Apr 2014 17:43:37 +0200

>Author: joaonrb (joaonrb@gmail.com)

>Commiter: joaonrb (joaonrb@gmail.com)




### Simple diversifier
>Wed, 2 Apr 2014 17:41:46 +0200

>Author: joaonrb (joaonrb@gmail.com)

>Commiter: joaonrb (joaonrb@gmail.com)




### minor
>Wed, 2 Apr 2014 00:29:13 +0200

>Author: joaonrb (joaonrb@gmail.com)

>Commiter: joaonrb (joaonrb@gmail.com)




### [FIX] Fix to get the firefox requests (was missing the rank)
>Tue, 1 Apr 2014 23:42:31 +0200

>Author: joaonrb (joaonrb@gmail.com)

>Commiter: joaonrb (joaonrb@gmail.com)




### [CHANGE] LAmbda lower in diversity for user preferences to be more important
>Tue, 1 Apr 2014 22:47:34 +0200

>Author: joaonrb (joaonrb@gmail.com)

>Commiter: joaonrb (joaonrb@gmail.com)




### [FIX] Dynamic recommendation generator. (Before the user acquire 3 items send popularity, after DynamicTensorCoFi)
>Tue, 1 Apr 2014 22:44:49 +0200

>Author: joaonrb (joaonrb@gmail.com)

>Commiter: joaonrb (joaonrb@gmail.com)




### [FIX] check if apps exist in matrix
>Tue, 1 Apr 2014 18:58:25 +0200

>Author: Linas (linas.baltrunas@gmail.com)

>Commiter: Linas (linas.baltrunas@gmail.com)




### FIX User is created on if it doesn't exist
>Tue, 1 Apr 2014 18:33:22 +0200

>Author: joaonrb (joaonrb@gmail.com)

>Commiter: joaonrb (joaonrb@gmail.com)




### FIX the post request to receive the json
>Tue, 1 Apr 2014 16:17:44 +0200

>Author: joaonrb (joaonrb@gmail.com)

>Commiter: joaonrb (joaonrb@gmail.com)




### added deploy_settings to manager
>Tue, 1 Apr 2014 15:25:27 +0200

>Author: joaonrb (joaonrb@gmail.com)

>Commiter: joaonrb (joaonrb@gmail.com)




### ADD cors plugin
>Tue, 1 Apr 2014 15:23:49 +0200

>Author: joaonrb (joaonrb@gmail.com)

>Commiter: joaonrb (joaonrb@gmail.com)




### fixes for the deployment
>Tue, 1 Apr 2014 06:15:45 -0700

>Author: Joao (joaonrb@gmail.com)

>Commiter: Joao (joaonrb@gmail.com)




### [FEATURE] implemented on-line user feature evaluation
>Tue, 1 Apr 2014 13:02:04 +0200

>Author: Linas (linas.baltrunas@gmail.com)

>Commiter: Linas (linas.baltrunas@gmail.com)




### More or less new documentation 2
>Mon, 31 Mar 2014 16:24:54 +0200

>Author: joaonrb (joaonrb@gmail.com)

>Commiter: joaonrb (joaonrb@gmail.com)




### More or less new documentation
>Mon, 31 Mar 2014 16:21:14 +0200

>Author: joaonrb (joaonrb@gmail.com)

>Commiter: joaonrb (joaonrb@gmail.com)




### [FIX] fix the gui
>Mon, 31 Mar 2014 15:30:00 +0200

>Author: joaonrb (joaonrb@gmail.com)

>Commiter: joaonrb (joaonrb@gmail.com)




### [small]
>Mon, 31 Mar 2014 12:57:08 +0200

>Author: joaonrb (joaonrb@gmail.com)

>Commiter: joaonrb (joaonrb@gmail.com)




### [FIX] Fixed the language filter to use only items with locale information
>Mon, 31 Mar 2014 12:40:42 +0200

>Author: joaonrb (joaonrb@gmail.com)

>Commiter: joaonrb (joaonrb@gmail.com)




### [FEATURE] Filter to the owned items
>Mon, 31 Mar 2014 12:32:42 +0200

>Author: joaonrb (joaonrb@gmail.com)

>Commiter: joaonrb (joaonrb@gmail.com)




### added dummy data
>Mon, 31 Mar 2014 11:38:03 +0200

>Author: joaonrb (joaonrb@gmail.com)

>Commiter: joaonrb (joaonrb@gmail.com)




### [BUGFIX] Tests in records
>Mon, 31 Mar 2014 11:04:37 +0200

>Author: joaonrb (joaonrb@gmail.com)

>Commiter: joaonrb (joaonrb@gmail.com)




### [BUGFIX] Tests in diversity
>Sun, 30 Mar 2014 01:00:27 +0100

>Author: joaonrb (joaonrb@gmail.com)

>Commiter: joaonrb (joaonrb@gmail.com)




### [BUGFIX] Fixed diversity tests
>Sat, 29 Mar 2014 12:03:38 +0100

>Author: joaonrb (joaonrb@gmail.com)

>Commiter: joaonrb (joaonrb@gmail.com)




### [BUGFIX] Fixed diversity when item doesn't have a genre
>Sat, 29 Mar 2014 11:57:53 +0100

>Author: joaonrb (joaonrb@gmail.com)

>Commiter: joaonrb (joaonrb@gmail.com)




### [FEATURE] language functionality online with the fill
>Fri, 28 Mar 2014 17:40:27 +0100

>Author: joaonrb (joaonrb@gmail.com)

>Commiter: joaonrb (joaonrb@gmail.com)




### [FEATURE] Added language functionality
>Fri, 28 Mar 2014 15:30:16 +0100

>Author: joaonrb (joaonrb@gmail.com)

>Commiter: joaonrb (joaonrb@gmail.com)




### [FEATURE] User install and list in REST API
>Mon, 24 Mar 2014 17:36:22 +0100

>Author: joaonrb (joaonrb@gmail.com)

>Commiter: joaonrb (joaonrb@gmail.com)




### [FIX] Fix the Post and Delete Methods with the CSRF token
>Mon, 24 Mar 2014 15:52:46 +0100

>Author: joaonrb (joaonrb@gmail.com)

>Commiter: joaonrb (joaonrb@gmail.com)




### [FEATURE] Created a way to register rerankers and filters in settings
>Fri, 21 Mar 2014 20:34:14 +0100

>Author: joaonrb (joaonrb@gmail.com)

>Commiter: joaonrb (joaonrb@gmail.com)




### [FEATURE] Popularity is done and working. Test are not done yet
>Fri, 21 Mar 2014 17:06:38 +0100

>Author: joaonrb (joaonrb@gmail.com)

>Commiter: joaonrb (joaonrb@gmail.com)




### [FEATURE] Script just for the firefox package created (fill_firefox) [CHANGE] firefox features was removed from original fill
>Fri, 21 Mar 2014 15:11:27 +0100

>Author: joaonrb (joaonrb@gmail.com)

>Commiter: joaonrb (joaonrb@gmail.com)




### Documentation being changed
>Fri, 21 Mar 2014 12:02:51 +0100

>Author: joaonrb (joaonrb@gmail.com)

>Commiter: joaonrb (joaonrb@gmail.com)




### The script to build the Model is done but crontab for python doesn't work. Have to create a cron job by hand.
>Wed, 12 Mar 2014 09:39:13 +0100

>Author: joaonrb (joaonrb@gmail.com)

>Commiter: joaonrb (joaonrb@gmail.com)




### TensorCoFi by file fixed. TODO: cron task for TCF, best items and fix tests
>Tue, 11 Mar 2014 16:26:12 +0100

>Author: joaonrb (joaonrb@gmail.com)

>Commiter: joaonrb (joaonrb@gmail.com)




### Everything is working. Tests yet to be fixed TensorCoFi Python implementation needs to be fix and tune (results are not okay)
>Mon, 10 Mar 2014 21:51:18 +0100

>Author: joaonrb (joaonrb@gmail.com)

>Commiter: joaonrb (joaonrb@gmail.com)




### Threded Version
>Fri, 7 Mar 2014 11:51:11 +0100

>Author: Alexandros (alexandros.karatzoglou@gmail.com)

>Commiter: Alexandros (alexandros.karatzoglou@gmail.com)




### Apparently all is working well but the Tensor Model builder.
>Thu, 6 Mar 2014 16:35:31 +0100

>Author: joaonrb (joaonrb@gmail.com)

>Commiter: joaonrb (joaonrb@gmail.com)




### add threaded version
>Thu, 6 Mar 2014 12:44:58 +0100

>Author: Alexandros (alexandros.karatzoglou@gmail.com)

>Commiter: Alexandros (alexandros.karatzoglou@gmail.com)




### [BIGCHANGE] Load data ready.
>Thu, 6 Mar 2014 10:03:33 +0100

>Author: joaonrb (joaonrb@gmail.com)

>Commiter: joaonrb (joaonrb@gmail.com)

Now: Fix the templates in GUI



### [MILESTONE] The new version compile.
>Wed, 5 Mar 2014 11:24:57 +0100

>Author: joaonrb (joaonrb@gmail.com)

>Commiter: joaonrb (joaonrb@gmail.com)

    - Now load data



### [CHANGE] API migration
>Wed, 5 Mar 2014 10:51:42 +0100

>Author: joaonrb (joaonrb@gmail.com)

>Commiter: joaonrb (joaonrb@gmail.com)




### [CHANGE] Diversity imported to a Django app of it own.
>Tue, 4 Mar 2014 23:17:13 +0100

>Author: joaonrb (joaonrb@gmail.com)

>Commiter: joaonrb (joaonrb@gmail.com)

TODO: Load items, GUI Django app (with models and stuff), check API and tests



### [CHANGE] First stage of the change. Most of the recommender app features are migrated to the new module
>Tue, 4 Mar 2014 22:48:12 +0100

>Author: joaonrb (joaonrb@gmail.com)

>Commiter: joaonrb (joaonrb@gmail.com)




### [Feature] Model for the Popular items
>Tue, 4 Mar 2014 16:21:27 +0100

>Author: joaonrb (joaonrb@gmail.com)

>Commiter: joaonrb (joaonrb@gmail.com)




### Created new branch version-12-development
>Tue, 4 Mar 2014 15:03:16 +0000

>Author: joaonrb (joaonrb@gmail.com)

>Commiter: joaonrb (joaonrb@gmail.com)




### Documentation
>Tue, 4 Mar 2014 11:58:22 +0100

>Author: joaonrb (joaonrb@gmail.com)

>Commiter: joaonrb (joaonrb@gmail.com)




### Minor changes
>Tue, 4 Mar 2014 11:54:22 +0100

>Author: joaonrb (joaonrb@gmail.com)

>Commiter: joaonrb (joaonrb@gmail.com)




### Minor changes
>Tue, 4 Mar 2014 11:44:36 +0100

>Author: joaonrb (joaonrb@gmail.com)

>Commiter: joaonrb (joaonrb@gmail.com)




### [TESTS] Tests are done and is passing them
>Mon, 3 Mar 2014 13:37:44 +0100

>Author: joaonrb (joaonrb@gmail.com)

>Commiter: joaonrb (joaonrb@gmail.com)




### [FEATURE] Turbo diversity. Must fast. Have to make tests
>Mon, 3 Mar 2014 12:15:22 +0100

>Author: joaonrb (joaonrb@gmail.com)

>Commiter: joaonrb (joaonrb@gmail.com)




### [BUGFIX] Diversifier fixed and are passing the tests
>Fri, 28 Feb 2014 17:25:41 +0100

>Author: joaonrb (joaonrb@gmail.com)

>Commiter: joaonrb (joaonrb@gmail.com)




### [DOCUMENTATION] Documentation updated
>Thu, 27 Feb 2014 16:25:43 +0100

>Author: joaonrb (joaonrb@gmail.com)

>Commiter: joaonrb (joaonrb@gmail.com)




### [TESTS] Tests on diversity. Results should be discuss with Linas.
>Thu, 27 Feb 2014 16:18:04 +0100

>Author: joaonrb (joaonrb@gmail.com)

>Commiter: joaonrb (joaonrb@gmail.com)




### [IMPROVEMENT] Diversity plus. Improvement over performance.
>Thu, 27 Feb 2014 10:48:26 +0100

>Author: joaonrb (joaonrb@gmail.com)

>Commiter: joaonrb (joaonrb@gmail.com)




### [FEATURE] Diversification ready. Test yet to be done.
>Wed, 26 Feb 2014 21:29:59 +0100

>Author: joaonrb (joaonrb@gmail.com)

>Commiter: joaonrb (joaonrb@gmail.com)




### Nothing important
>Tue, 25 Feb 2014 10:42:10 +0100

>Author: joaonrb (joaonrb@gmail.com)

>Commiter: joaonrb (joaonrb@gmail.com)




### API and documentation done.
>Mon, 24 Feb 2014 13:12:09 +0100

>Author: joaonrb (joaonrb@gmail.com)

>Commiter: joaonrb (joaonrb@gmail.com)




### [IMPROVEMENT] The constant in the re-ranker is dynamic now (not so constant after all).
>Mon, 24 Feb 2014 10:40:40 +0100

>Author: joaonrb (joaonrb@gmail.com)

>Commiter: joaonrb (joaonrb@gmail.com)

Some documentation has been improved as well.



### Some fixes in the interface
>Sat, 22 Feb 2014 18:29:22 +0100

>Author: joaonrb (joaonrb@gmail.com)

>Commiter: joaonrb (joaonrb@gmail.com)




### [BEAUTIFIEDANDSETTOGO] Just try and feel the magic.
>Fri, 21 Feb 2014 23:39:17 +0100

>Author: joaonrb (joaonrb@gmail.com)

>Commiter: joaonrb (joaonrb@gmail.com)

 - GUI work on REST API requests
 - Apps can be installed
 - Apps can be uninstalled
 - Multiple kinds of clicks (normal, from recommendations and from anonymous users)
 - Can go from 0 to 100 km/h in 6.3 seconds
 - Can't do lemon pie #Bug to fix



### [BEAUTIFIED] The API folder was re-arranged to PEP 8 convention. And has been all documented.
>Fri, 21 Feb 2014 13:13:06 +0100

>Author: joaonrb (joaonrb@gmail.com)

>Commiter: joaonrb (joaonrb@gmail.com)




### [FEATURE] Created an independent API method just to click on apps
>Fri, 21 Feb 2014 11:22:00 +0100

>Author: joaonrb (joaonrb@gmail.com)

>Commiter: joaonrb (joaonrb@gmail.com)




### New Version of api is transported to rest_framework. It supports:    - App Info(GET)    - App click to log(GET)    - User installed apps(GET)    - User install an app(POST)    - User remove an app(DELETE)    - User get recommendations (GET) Next step - Change on GUI
>Thu, 20 Feb 2014 17:58:30 +0100

>Author: joaonrb (joaonrb@gmail.com)

>Commiter: joaonrb (joaonrb@gmail.com)




### [FEATURE] API for items owned, acquire an item and drop an item created
>Thu, 20 Feb 2014 12:18:28 +0100

>Author: joaonrb (joaonrb@gmail.com)

>Commiter: joaonrb (joaonrb@gmail.com)




### [FEATURE] New API for recommendations using rest framework is on. Now I will do the Item API to get Item Details.
>Wed, 19 Feb 2014 15:17:04 +0100

>Author: joaonrb (joaonrb@gmail.com)

>Commiter: joaonrb (joaonrb@gmail.com)




### [NOTYETIMPLEMENTEDBUTCLOSE] Almost concluded the implementation of recommendation usin rest_framework.
>Wed, 19 Feb 2014 14:14:41 +0100

>Author: joaonrb (joaonrb@gmail.com)

>Commiter: joaonrb (joaonrb@gmail.com)




### [BIGCHANGE] Migrate from tastypie to rest-framework
>Tue, 18 Feb 2014 15:08:09 +0100

>Author: joaonrb (joaonrb@gmail.com)

>Commiter: joaonrb (joaonrb@gmail.com)




### [MINOR] Change in API. Starting to make the post method to install apps
>Tue, 18 Feb 2014 12:13:52 +0100

>Author: joaonrb (joaonrb@gmail.com)

>Commiter: joaonrb (joaonrb@gmail.com)




### [FIX] Fix the java core dump error by jnius.
>Mon, 17 Feb 2014 16:22:11 +0100

>Author: joaonrb (joaonrb@gmail.com)

>Commiter: joaonrb (joaonrb@gmail.com)




### [TESTS] Tests ready. Now, it should give a coverage of 84%
>Mon, 17 Feb 2014 15:01:51 +0100

>Author: joaonrb (joaonrb@gmail.com)

>Commiter: joaonrb (joaonrb@gmail.com)




### [TESTS] Test for installed apps being off ready.
>Mon, 17 Feb 2014 11:21:18 +0100

>Author: joaonrb (joaonrb@gmail.com)

>Commiter: joaonrb (joaonrb@gmail.com)




### [FEATURE] Re-Ranker now is aware of installed apps for giving new ranks. This is needed to be sure the installed apps don't be pushed up by the algorithm.
>Sun, 16 Feb 2014 16:05:11 +0100

>Author: joaonrb (joaonrb@gmail.com)

>Commiter: joaonrb (joaonrb@gmail.com)




### [DOCUMENTATION] Documentation on re ranker
>Sat, 15 Feb 2014 16:19:20 +0100

>Author: joaonrb (joaonrb@gmail.com)

>Commiter: joaonrb (joaonrb@gmail.com)




### [IMPROVEMENT] Big change in the calculation. Makes the changes between recommendations more smooth
>Sat, 15 Feb 2014 16:16:04 +0100

>Author: joaonrb (joaonrb@gmail.com)

>Commiter: joaonrb (joaonrb@gmail.com)




### [IMPROVEMENT] Change somethings in the algorithm
>Sat, 15 Feb 2014 15:58:29 +0100

>Author: joaonrb (joaonrb@gmail.com)

>Commiter: joaonrb (joaonrb@gmail.com)




### [FEATURE] Main version online. Tests still to go.
>Sat, 15 Feb 2014 15:27:33 +0100

>Author: joaonrb (joaonrb@gmail.com)

>Commiter: joaonrb (joaonrb@gmail.com)




### [FEATURE] The re ranker prototype works really well but the main still have some glishes to solve
>Fri, 14 Feb 2014 18:16:07 +0100

>Author: joaonrb (joaonrb@gmail.com)

>Commiter: joaonrb (joaonrb@gmail.com)




### [NOTHING] The Re Ranker log based still on construction and is not deployed. This commit should not mess up the code.
>Thu, 13 Feb 2014 17:55:06 +0100

>Author: joaonrb (joaonrb@gmail.com)

>Commiter: joaonrb (joaonrb@gmail.com)




### [FEATURE] The clicks don't are record with any value. The recommendations are returned with the value of their rank.
>Thu, 13 Feb 2014 15:29:12 +0100

>Author: joaonrb (joaonrb@gmail.com)

>Commiter: joaonrb (joaonrb@gmail.com)




### [NOTHING] Pretty much the same. There are a bug using jnius but might be something of my pc. The configurations of Java may be wrong. I will move on and deal with this after.
>Wed, 12 Feb 2014 17:04:33 +0100

>Author: joaonrb (joaonrb@gmail.com)

>Commiter: joaonrb (joaonrb@gmail.com)




### [BUGFIX] Some bugs related with java MySQLWriter and th table name changes
>Wed, 12 Feb 2014 16:17:16 +0100

>Author: joaonrb (joaonrb@gmail.com)

>Commiter: joaonrb (joaonrb@gmail.com)




### [FEATURES]    > Recommendation clicks are logged into database.    > Logs get the rank (NOT SCORE) info of the app or 0.0 if click wasn't made by recommendation.    > GUI is supporting this.    > There are NO TESTS yet
>Wed, 12 Feb 2014 12:50:01 +0100

>Author: joaonrb (joaonrb@gmail.com)

>Commiter: joaonrb (joaonrb@gmail.com)




### [FEATURE] Logging system working. But it still needs the score.
>Tue, 11 Feb 2014 16:58:23 +0100

>Author: joaonrb (joaonrb@gmail.com)

>Commiter: joaonrb (joaonrb@gmail.com)




### [FEATURE] Create the click decorator
>Tue, 11 Feb 2014 15:36:31 +0100

>Author: joaonrb (joaonrb@gmail.com)

>Commiter: joaonrb (joaonrb@gmail.com)




### [FEATURE] Creation of logging app for recommendations. Creation of model Log.
>Tue, 11 Feb 2014 14:39:30 +0100

>Author: joaonrb (joaonrb@gmail.com)

>Commiter: joaonrb (joaonrb@gmail.com)




### [IMPROVEMENT] Improvement of the last commit
>Tue, 11 Feb 2014 14:02:00 +0100

>Author: joaonrb (joaonrb@gmail.com)

>Commiter: joaonrb (joaonrb@gmail.com)




### [FEATURE] App icons transport them to the firefox store page in the app profile.
>Tue, 11 Feb 2014 13:57:20 +0100

>Author: joaonrb (joaonrb@gmail.com)

>Commiter: joaonrb (joaonrb@gmail.com)




### [IMPROVEMENT] When someone ask for recommendations and the model isnt build, the system call for a new model and store it in database.
>Fri, 31 Jan 2014 17:16:21 +0100

>Author: joaonrb (joaonrb@gmail.com)

>Commiter: joaonrb (joaonrb@gmail.com)




### [BIGCHANGE] Now TensorCoFi s written by python side
>Fri, 31 Jan 2014 16:28:51 +0100

>Author: joaonrb (joaonrb@gmail.com)

>Commiter: joaonrb (joaonrb@gmail.com)




### [MINOR] Start tensor matrix test suit
>Wed, 29 Jan 2014 16:17:49 +0100

>Author: joaonrb (joaonrb@gmail.com)

>Commiter: joaonrb (joaonrb@gmail.com)




### [MINOR] Erase the deprecated url
>Wed, 29 Jan 2014 12:54:17 +0100

>Author: joaonrb (joaonrb@gmail.com)

>Commiter: joaonrb (joaonrb@gmail.com)




### [DOCUMENTATION] Documentation updated
>Wed, 29 Jan 2014 12:22:39 +0100

>Author: joaonrb (joaonrb@gmail.com)

>Commiter: joaonrb (joaonrb@gmail.com)




### [MINOR] Change template to go to home when click on  FFOS
>Wed, 29 Jan 2014 10:58:43 +0100

>Author: joaonrb (joaonrb@gmail.com)

>Commiter: joaonrb (joaonrb@gmail.com)




### [MINOR] Rearrange the controller
>Wed, 29 Jan 2014 10:57:32 +0100

>Author: joaonrb (joaonrb@gmail.com)

>Commiter: joaonrb (joaonrb@gmail.com)




### Some changes on requirements
>Mon, 20 Jan 2014 15:20:52 +0100

>Author: joaonrb (joaonrb@gmail.com)

>Commiter: joaonrb (joaonrb@gmail.com)




### [BUGFIX] The recommender was giving recommendation for the next user always. This problem was originated by the mapping for user.pk to recommendation indexes. The error was only manifesting at the last user.
>Fri, 17 Jan 2014 10:10:46 +0100

>Author: joaonrb (joaonrb@gmail.com)

>Commiter: joaonrb (joaonrb@gmail.com)




### [DOC] Some changes in ReST API
>Thu, 16 Jan 2014 11:10:53 +0100

>Author: joaonrb (joaonrb@gmail.com)

>Commiter: joaonrb (joaonrb@gmail.com)




### [MINOR] Prepare the settings to work with the 3 different environments that we develop. My personal computer, Amaris computer and Mozilla server.
>Thu, 16 Jan 2014 10:11:04 +0100

>Author: joaonrb (joaonrb@gmail.com)

>Commiter: joaonrb (joaonrb@gmail.com)




### changes to instert apps and users
>Wed, 15 Jan 2014 08:27:29 -0800

>Author: Joao (joaonrb@gmail.com)

>Commiter: Joao (joaonrb@gmail.com)




### ignore jsons
>Wed, 15 Jan 2014 08:26:36 -0800

>Author: Joao (linas@recommender1.vm.labs.scl3.mozilla.com)

>Commiter: Joao (linas@recommender1.vm.labs.scl3.mozilla.com)




### added deps
>Wed, 15 Jan 2014 04:09:41 -0800

>Author: joaonrb (linas@recommender1.vm.labs.scl3.mozilla.com)

>Commiter: joaonrb (linas@recommender1.vm.labs.scl3.mozilla.com)




### moved back to 1.6
>Wed, 15 Jan 2014 12:55:02 +0100

>Author: Linas (linas.baltrunas@gmail.com)

>Commiter: Linas (linas.baltrunas@gmail.com)




### moved
>Wed, 15 Jan 2014 03:32:31 -0800

>Author: Linas (linas@recommender1.vm.labs.scl3.mozilla.com)

>Commiter: Linas (linas@recommender1.vm.labs.scl3.mozilla.com)




### moved dirs
>Wed, 15 Jan 2014 03:30:38 -0800

>Author: Linas (linas@recommender1.vm.labs.scl3.mozilla.com)

>Commiter: Linas (linas@recommender1.vm.labs.scl3.mozilla.com)




### [DOC] Documentation created for the new API
>Mon, 13 Jan 2014 13:44:10 +0100

>Author: joaonrb (joaonrb@gmail.com)

>Commiter: joaonrb (joaonrb@gmail.com)




### [FEATURE] New API created from TastyPie Framework.
>Mon, 13 Jan 2014 13:14:07 +0100

>Author: joaonrb (joaonrb@gmail.com)

>Commiter: joaonrb (joaonrb@gmail.com)




### [BUGFIX] The app ids where wrongly mapped sinse the enumerate tarts from 0 and the mysql ids start in 1.
>Fri, 10 Jan 2014 16:14:23 +0100

>Author: joaonrb (joaonrb@gmail.com)

>Commiter: joaonrb (joaonrb@gmail.com)

Also the migration for tasty pie is taking place.



### [IMPROVEMENT] Super Mega Improvement on template rendering. Lose 1 extra query per app installed and 2 extra queries per app recommended.
>Thu, 9 Jan 2014 17:43:34 +0100

>Author: joaonrb (joaonrb@gmail.com)

>Commiter: joaonrb (joaonrb@gmail.com)




### [IMPROVEMENT] Controller now sort app list before rerankers. So rerankers receive by parameter a list with app ids sorted by score instead of a list of scores sorted by app ids. This way the reranker just have to adjust the position instead of  an app id instead of recalculate scores.
>Thu, 9 Jan 2014 17:00:05 +0100

>Author: joaonrb (joaonrb@gmail.com)

>Commiter: joaonrb (joaonrb@gmail.com)

[IMPROVEMENT] User cache now fetch all related



### [IMPROVEMENT] Category Reranker version 1. Still need some testing.
>Wed, 8 Jan 2014 17:34:22 +0100

>Author: joaonrb (joaonrb@gmail.com)

>Commiter: joaonrb (joaonrb@gmail.com)




### [IMPROVEMENT] Cache part of the recommendation template. Reduce queries.
>Wed, 8 Jan 2014 12:00:09 +0100

>Author: joaonrb (joaonrb@gmail.com)

>Commiter: joaonrb (joaonrb@gmail.com)

[INFO] Beginning the implementation of category re-rankers.



### [IMPROVEMENT] Change in GUI recommendation view. The View now receives 80 recommendations(hidden most of them) showing 4 each time.
>Wed, 8 Jan 2014 09:50:35 +0100

>Author: joaonrb (joaonrb@gmail.com)

>Commiter: joaonrb (joaonrb@gmail.com)




### [FEATURE] Java Predictor - Interface with MySQL tables.
>Fri, 3 Jan 2014 16:15:00 +0100

>Author: joaonrb (joaonrb@gmail.com)

>Commiter: joaonrb (joaonrb@gmail.com)




### [FEATURE] Documents updated
>Fri, 3 Jan 2014 16:04:41 +0100

>Author: joaonrb (joaonrb@gmail.com)

>Commiter: joaonrb (joaonrb@gmail.com)




### [FEATURE] New controller that connect the data of the Java predictor.
>Fri, 3 Jan 2014 15:59:04 +0100

>Author: joaonrb (joaonrb@gmail.com)

>Commiter: joaonrb (joaonrb@gmail.com)




### [FEATURE] Login and logout fully integrated
>Tue, 31 Dec 2013 12:47:44 +0100

>Author: joaonrb (joaonrb@gmail.com)

>Commiter: joaonrb (joaonrb@gmail.com)




### [FEATURE] Personalized login feature. Logout is already implemented but not included in gui. Have to use "http://host:port/logout/".
>Tue, 31 Dec 2013 12:08:04 +0100

>Author: joaonrb (joaonrb@gmail.com)

>Commiter: joaonrb (joaonrb@gmail.com)




### [MINOR] Remove the .idea. This doesn't belong with the project
>Mon, 30 Dec 2013 10:56:32 +0100

>Author: joaonrb (joaonrb@gmail.com)

>Commiter: joaonrb (joaonrb@gmail.com)




### [FEATURE] Login feature. This use the admin login feature. Because is not made for it, after login the user always is redirected to the admin page.
>Mon, 30 Dec 2013 10:35:12 +0100

>Author: joaonrb (joaonrb@gmail.com)

>Commiter: joaonrb (joaonrb@gmail.com)




### [MINOR] Added the encoding line to utf-8 in the main python files
>Tue, 17 Dec 2013 16:47:46 +0000

>Author: joaonrb (joaonrb@gmail.com)

>Commiter: joaonrb (joaonrb@gmail.com)




### [FEATURE] New region Filter. [MINOR] Templates in GUI were changed to show some of the recommended apps info.
>Mon, 16 Dec 2013 12:52:54 +0100

>Author: joaonrb (joaonrb@gmail.com)

>Commiter: joaonrb (joaonrb@gmail.com)




### [BUGFIX][IMPROVEMENT] Data loader was improved in the user part.
>Fri, 13 Dec 2013 17:51:32 +0100

>Author: joaonrb (joaonrb@gmail.com)

>Commiter: joaonrb (joaonrb@gmail.com)

[FEATURE] New filter for region.

[FEATURE] Tests for the new data loader. Parse, load apps and load users are tested. The user data still have to be changed though.



### [BUGFIX][IMPROVEMENT] The cache now is implemented with the django cache system. One of the greatest things is that now it's easy to deploy memory cache, database cache, local cache and even dummy cache. Also I made a nice decorator for objects only.
>Thu, 12 Dec 2013 12:40:00 +0100

>Author: joaonrb (joaonrb@gmail.com)

>Commiter: joaonrb (joaonrb@gmail.com)

[FEATURE] The GUI system is working fine. Well, it's not a design masterpiece but it makes the job done.



### [BUGFIX] Another big change in the data uploader. It now check if the entries are already in the db so the query don't crash.
>Tue, 10 Dec 2013 12:21:05 +0100

>Author: joaonrb (joaonrb@gmail.com)

>Commiter: joaonrb (joaonrb@gmail.com)

[FEATURE] View for landin is set up and ready to use.



### Some new things
>Mon, 9 Dec 2013 14:58:06 +0100

>Author: joaonrb (joaonrb@gmail.com)

>Commiter: joaonrb (joaonrb@gmail.com)




### [IMPROVEMENT] Massive change in the app loading to the database. Every piece of data was wrapped into few large queries. One for each table plus one query for every side table to catch the ids. In future this may be reduced to single raw query for performance upgrade.
>Sun, 8 Dec 2013 18:48:37 +0100

>Author: joaonrb (joaonrb@gmail.com)

>Commiter: joaonrb (joaonrb@gmail.com)

[FEATURE] First implementation of a cache for models objects. Next step is to wrap this cache into decorator objects so the manage of it become more simple.

[IMPROVEMENT] The test module was created to substitute the nosetest modules. Now the data module still exist but is now replaced by model methods. For that it will be removed in the next commits. It still need the test modules to be completed. Now each django app will have a test module for their tests and when that happen the nosetest will be removed with the data module. Some scripts may change name to.

The documentation is yet to be changed for this new features and changes.



### [FEATURE]  Recommender application created. Controller with random data provides the api recommendations.
>Mon, 2 Dec 2013 15:21:44 +0100

>Author: joaonrb (joaonrb@gmail.com)

>Commiter: joaonrb (joaonrb@gmail.com)

[FEATURE] JSONResponse class created at ffos.util to help with the api response

[DOC] Some doc changes were made in files to allow sphinx parsing to the html files



### [FEATURE]  Documentation generator. Its not a feature for the application it self but its a project feature. Now, to make changes in documentation, just edit the .rst files at the pydoc directory.
>Thu, 28 Nov 2013 11:31:00 +0100

>Author: joaonrb (joaonrb@gmail.com)

>Commiter: joaonrb (joaonrb@gmail.com)

[DOC] Some doc changes were made in files to allow sphinx parsing to the html files



### [FEATURE]  New module to fetch the data from mozilla API. It's not prepared to user data because of lak of mozilla API.
>Wed, 27 Nov 2013 12:51:31 +0100

>Author: joaonrb (joaonrb@gmail.com)

>Commiter: joaonrb (joaonrb@gmail.com)

[IMPROVEMENT] New app data from the production API. It also have errors but less, it seams.



### [FEATURE] Nose tests and test data is added. The test data produces errors because of data type inquerences. So the success_data is not so successful at all. It's something to check and change for new production data. Or at least with dummy coherent data.
>Wed, 27 Nov 2013 10:25:50 +0100

>Author: joaonrb (joaonrb@gmail.com)

>Commiter: joaonrb (joaonrb@gmail.com)

[BUGFIX] Minor changes done in settings.py, data.py, scripts.loaddata.py and models.py. Most of them for bugs detected in tests.



### [FEATURE] data.py Module for parse Python dictionary in special and load into database as apps or users. The format of the dictionary is described as pydoc format in the py files.
>Mon, 25 Nov 2013 10:23:48 +0100

>Author: joaonrb (joaonrb@gmail.com)

>Commiter: joaonrb (joaonrb@gmail.com)

[FEATURE] ffos.scripts package. A package that have scripts to
work independently from django but are important to the
application. It may use django recources.

[FEATURE] ffos.scripts.loaddata. A script to load data to the
database. It work for apps or users. The script documentation is
in itself as pydoc.

[BUGFIX] ffos.models. Some firefox data had some fields at null
that the data base wouldn't allow null. This is a problem because
the data files structure lack documentation. It's fix for now, at
least for this data files.

[MINOR] ffos.settings A middleware for transactions were added.



### [FEATURE] models.py - user model, app model and all necessary support models were added.
>Thu, 21 Nov 2013 17:56:37 +0100

>Author: joaonrb (joaonrb@gmail.com)

>Commiter: joaonrb (joaonrb@gmail.com)

[MINOR] ffos app added to the installed app in django settings.py



### [FEATURE] Mockup for the recomendation app html page. It doesn't have real icons.
>Thu, 21 Nov 2013 11:44:11 +0100

>Author: joaonrb (joaonrb@gmail.com)

>Commiter: joaonrb (joaonrb@gmail.com)




### 2dn Commit
>Wed, 20 Nov 2013 23:58:50 +0100

>Author: joaonrb (joaonrb@gmail.com)

>Commiter: joaonrb (joaonrb@gmail.com)

[FEATURE] The landing page mockup. All the data is static and fictionary.

[FEATURE] Bootstrap framework. It presented to make the front-end pretier. The icons and javascript files may not be used.

[FEATURE] Django configuration files  (settings.py, url.py, etc...). None change was made since the deploy.



### ignore
>Wed, 20 Nov 2013 13:24:29 +0100

>Author: White Speaker (baltakalbis@gmail.com)

>Commiter: White Speaker (baltakalbis@gmail.com)




### First commit. Adding a README.
>Wed, 20 Nov 2013 13:20:48 +0100

>Author: White Speaker (baltakalbis@gmail.com)

>Commiter: White Speaker (baltakalbis@gmail.com)



<|MERGE_RESOLUTION|>--- conflicted
+++ resolved
@@ -1,64 +1,103 @@
-<<<<<<< HEAD
-### Changing locale cache (HEAD, new_cache)
+### Add changes to documentation (origin/master, origin/develop, origin/HEAD, master, develop)
+>Fri, 19 Sep 2014 16:27:47 +0200
+
+>Author: João Nuno (joaonrb@gmail.com)
+
+>Commiter: João Nuno (joaonrb@gmail.com)
+
+
+
+
+### Small fix in setup (tag: v2.0.4)
+>Fri, 19 Sep 2014 16:23:50 +0200
+
+>Author: João Nuno (joaonrb@gmail.com)
+
+>Commiter: João Nuno (joaonrb@gmail.com)
+
+
+
+
+### Add test for train tensorcofi ssue #11
+>Fri, 19 Sep 2014 16:13:12 +0200
+
+>Author: João Nuno (joaonrb@gmail.com)
+
+>Commiter: João Nuno (joaonrb@gmail.com)
+
+
+
+
+### Fix train tensor cofi. issue #11
+>Fri, 19 Sep 2014 15:51:45 +0200
+
+>Author: João Nuno (joaonrb@gmail.com)
+
+>Commiter: João Nuno (joaonrb@gmail.com)
+
+
+
+
+### Changing locale cache (origin/feature_cache_decorator)
 >Fri, 19 Sep 2014 15:31:48 +0200
-=======
-### Add changes to documentation (HEAD, master)
->Fri, 19 Sep 2014 16:27:47 +0200
->>>>>>> 74b7af84
-
->Author: João Nuno (joaonrb@gmail.com)
-
->Commiter: João Nuno (joaonrb@gmail.com)
-
-
-
-
-<<<<<<< HEAD
+
+>Author: João Nuno (joaonrb@gmail.com)
+
+>Commiter: João Nuno (joaonrb@gmail.com)
+
+
+
+
 ### Change popularity to decorator cache
 >Fri, 19 Sep 2014 12:38:52 +0200
-=======
-### Small fix in setup (tag: v2.0.4, origin/master, origin/HEAD)
->Fri, 19 Sep 2014 16:23:50 +0200
->>>>>>> 74b7af84
-
->Author: João Nuno (joaonrb@gmail.com)
-
->Commiter: João Nuno (joaonrb@gmail.com)
-
-
-
-
-<<<<<<< HEAD
-### Change tensorcofi to decorator cache (origin/feature_cache_decorator)
+
+>Author: João Nuno (joaonrb@gmail.com)
+
+>Commiter: João Nuno (joaonrb@gmail.com)
+
+
+
+
+### Change tensorcofi to decorator cache
 >Thu, 18 Sep 2014 17:54:47 +0200
-=======
-### Add test for train tensorcofi ssue #11 (origin/develop, develop)
->Fri, 19 Sep 2014 16:13:12 +0200
->>>>>>> 74b7af84
-
->Author: João Nuno (joaonrb@gmail.com)
-
->Commiter: João Nuno (joaonrb@gmail.com)
-
-
-
-
-<<<<<<< HEAD
+
+>Author: João Nuno (joaonrb@gmail.com)
+
+>Commiter: João Nuno (joaonrb@gmail.com)
+
+
+
+
+### Import prod requirements in dev requirements.
+>Thu, 18 Sep 2014 11:09:24 -0400
+
+>Author: Jason Thomas (jason@lithiumfox.com)
+
+>Commiter: Jason Thomas (jason@lithiumfox.com)
+
+
+
+
+### Add pandas and futures to requirements.
+>Thu, 18 Sep 2014 10:47:33 -0400
+
+>Author: Jason Thomas (jason@lithiumfox.com)
+
+>Commiter: Jason Thomas (jason@lithiumfox.com)
+
+
+
+
 ### Change users to decorator cache
 >Thu, 18 Sep 2014 16:11:59 +0200
-=======
-### Fix train tensor cofi. issue #11
->Fri, 19 Sep 2014 15:51:45 +0200
->>>>>>> 74b7af84
-
->Author: João Nuno (joaonrb@gmail.com)
-
->Commiter: João Nuno (joaonrb@gmail.com)
-
-
-
-
-<<<<<<< HEAD
+
+>Author: João Nuno (joaonrb@gmail.com)
+
+>Commiter: João Nuno (joaonrb@gmail.com)
+
+
+
+
 ### Change items to decorator cache
 >Thu, 18 Sep 2014 11:57:48 +0200
 
@@ -79,30 +118,7 @@
 
 
 
-### Removed non sense user in controller interface for issue #2 (origin/develop, develop)
-=======
-### Import prod requirements in dev requirements.
->Thu, 18 Sep 2014 11:09:24 -0400
-
->Author: Jason Thomas (jason@lithiumfox.com)
-
->Commiter: Jason Thomas (jason@lithiumfox.com)
-
-
-
-
-### Add pandas and futures to requirements.
->Thu, 18 Sep 2014 10:47:33 -0400
-
->Author: Jason Thomas (jason@lithiumfox.com)
-
->Commiter: Jason Thomas (jason@lithiumfox.com)
-
-
-
-
 ### Removed non sense user in controller interface for issue #2
->>>>>>> 74b7af84
 >Wed, 17 Sep 2014 12:03:49 +0200
 
 >Author: João Nuno (joaonrb@gmail.com)
