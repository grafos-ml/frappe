--- conflicted
+++ resolved
@@ -1,19 +1,23 @@
-<<<<<<< HEAD
-### Performance test (HEAD, feature_cache_decorator)
+### Integration test for the production items data (origin/master, origin/HEAD, master)
+>Mon, 22 Sep 2014 15:01:35 +0200
+
+>Author: João Nuno (joaonrb@gmail.com)
+
+>Commiter: João Nuno (joaonrb@gmail.com)
+
+
+
+
+### Performance test
 >Mon, 22 Sep 2014 11:21:06 +0200
-=======
-### Integration test for the production items data (HEAD, master)
->Mon, 22 Sep 2014 15:01:35 +0200
->>>>>>> 492a4171
-
->Author: João Nuno (joaonrb@gmail.com)
-
->Commiter: João Nuno (joaonrb@gmail.com)
-
-
-
-
-<<<<<<< HEAD
+
+>Author: João Nuno (joaonrb@gmail.com)
+
+>Commiter: João Nuno (joaonrb@gmail.com)
+
+
+
+
 ### Language cache to decorator (origin/feature_cache_decorator)
 >Fri, 19 Sep 2014 17:13:26 +0200
 
@@ -36,10 +40,7 @@
 
 
 
-### Add changes to documentation (origin/master, origin/develop, origin/HEAD, master, develop)
-=======
-### Add changes to documentation (origin/master, origin/develop, origin/HEAD, develop)
->>>>>>> 492a4171
+### Add changes to documentation (origin/develop, develop)
 >Fri, 19 Sep 2014 16:27:47 +0200
 
 >Author: João Nuno (joaonrb@gmail.com)
